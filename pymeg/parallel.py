#!/usr/bin/env python
'''
Parallelize functions with simple arguments via torque
'''

import errno
import os
import subprocess
import tempfile


def submit(walltime, memory, cwd, tmpdir,
           script, name, nodes='1:ppn=1',
           shellfname=None, env=None, ssh_to=None):
    '''
    Submit a script to torque
    '''

    cmd_top = '''
    #!/bin/bash
    # walltime: defines maximum lifetime of a job
    # nodes/ppn: how many nodes (usually 1)? how many cores?

    #PBS -q batch
    #PBS -l walltime={walltime}:00:00
    #PBS -l nodes={nodes}
    #PBS -l mem={memory}gb
    #PBS -N {name}

    cd {cwd}
    mkdir -p cluster
    chmod a+rwx cluster

    #### set journal & error options
    #PBS -o {cwd}/$PBS_JOBID.o
    #PBS -e {cwd}/$PBS_JOBID.e

    '''.format(**{'walltime': walltime,
                  'nodes': nodes,
                  'memory': memory,
                  'cwd': cwd,
                  'script': script,
                  'name': name})

    if env is not None:
        cmd_top += 'source activate %s\n' % env

    cmd_bottom = '''
    # FILE TO EXECUTE
    {script} 1> {cwd}/$PBS_JOBID.out 2> {cwd}/$PBS_JOBID.err
    '''.format(**{'walltime': walltime,
                  'nodes': nodes,
                  'memory': memory,
                  'cwd': cwd,
                  'script': script,
                  'name': name})
    command = cmd_top + cmd_bottom
    with tempfile.NamedTemporaryFile(delete=False, dir=tmpdir,
                                     prefix='delete_me_tmp') as shellfname:
        shellfname.write(command.encode('utf-8'))
        shellfname = shellfname.name
    if ssh_to is None:
        command = "qsub %s" % (shellfname)
    else:
        command = "ssh %s 'qsub %s'" % (ssh_to, shellfname)
    output = subprocess.check_output(
        command,
        stderr=subprocess.STDOUT,
        shell=True)
    return output


def slurm_submit(walltime, memory, tmpdir, logdir, script, name,
           nodes=1, tasks=16, email=None, env=None,
           shellfname=None):
    '''
    Submit a script to torque
    '''
    print('script in submit {}'.format(script))
    sbatch_directives = '''#!/bin/bash
#SBATCH --job-name={name}
#SBATCH --nodes={nodes}
#SBATCH --tasks-per-node={tasks}
#SBATCH --time={walltime}
#SBATCH --export=NONE
#SBATCH --mem={memory}GB
#SBATCH --partition=std
    '''.format(walltime= walltime,
               nodes=nodes,
               memory=memory,
               tasks=tasks,
               name=name)
    if email is not None:
        sbatch_directives += '''
#SBATCH --mail-user={email}
#SBATCH --mail-type=ALL
        '''.format(email=email)
    sbatch_directives += '''
#SBATCH --error={logdir}/slurm_%j.out
#SBATCH --output={logdir}/slurm_%j.err
source /sw/modules/rrz-modules.sh
    '''.format(logdir=logdir)

    environment_variables = '''
module purge
module load env
module load site/hummel
source ~/.bashrc

{script}
    '''.format(script=script)
    command = sbatch_directives + environment_variables
    with tempfile.NamedTemporaryFile(mode='w', delete=False, dir=tmpdir,
                                     prefix='sbatch_script') as shellfname:
        shellfname.write(command)
        shellfname = shellfname.name
    command = "sbatch %s" % (shellfname)
    output = subprocess.check_output(
        command,
        stderr=subprocess.STDOUT,
        shell=True)
    return output


def to_script(func, tmpdir, *args):
    '''
    Write a simple stub python function that calls this function.
    '''

    with tempfile.NamedTemporaryFile(mode='w', delete=False, dir=tmpdir,
                                     prefix='py_submit_script') as script:
        code = """
<<<<<<< HEAD
print('Parameters:', '%s', '%s')
from %s import %s
%s(*%s)
        """ % (str(args).replace("'", ''), func.__name__,
               func.__module__, func.__name__,
               func.__name__, str(args))
        script.write(code.encode('utf-8'))
        return script.name


def pmap(func, args, walltime=12, memory=10, logdir=None, tmpdir=None,
         name=None, nodes='1:ppn=1', verbose=True, env=None, ssh_to=None):
=======
print('Parameters:', '{function}', {qargs})
from {module} import {function}
{function}{args}
        """.format(module=func.__module__,
                   function=func.__name__,
                   args=args, qargs=str(args))
        script.write(code)
        return str(script.name)



def pmap(func, args, cluster='PBS', walltime=12, memory=10, logdir=None, tmpdir=None,
         name=None, nodes=1, tasks=1, verbose=True, env=None, email=None, 
         ssh_to='node028', home=None):
    from os.path import expanduser, join
>>>>>>> 5614f06c
    if name is None:
        name = func.__name__
    if logdir is None:
        if home is None:
            home = expanduser("~")
        logdir = join(home, 'cluster_logs', func.__name__)
        mkdir_p(logdir)
    if tmpdir is None:
        if home is None:
            home = expanduser("~")
        tmpdir = join(home, 'cluster_logs', 'tmp')
        mkdir_p(tmpdir)
    out = []
    for arg in args:
        script = 'ipython ' + to_script(func, tmpdir, *arg)
        if verbose:
            print(arg, '->', script)
        if cluster.upper() == 'PBS':
            nodes = '%i:ppn=%i'%(nodes, tasks)
            pid = submit(walltime, memory, logdir, tmpdir, script, name, env=env, nodes=nodes)
        elif cluster.upper() == 'SLURM':
            pid = slurm_submit(walltime, memory, logdir, tmpdir, script, name, env=env, 
                               email=email, nodes=nodes, tasks=tasks)
        out.append(pid)
    return out


def status(pid):
    output = subprocess.check_output(
        "ssh node028 'qstat %s'" % pid.replace('\n', ''),
        stderr=subprocess.STDOUT,
        shell=True)
    if " C " in output.split('\n')[-2]:
        return True
    elif " E " in output.split('\n')[-2]:
        raise RuntimeError('Job %s failed')
    else:
        return False


def mkdir_p(path):
    try:
        os.makedirs(path)
    except OSError as exc:  # Python >2.5
        if exc.errno == errno.EEXIST and os.path.isdir(path):
            pass
        else:
            raise<|MERGE_RESOLUTION|>--- conflicted
+++ resolved
@@ -71,8 +71,8 @@
 
 
 def slurm_submit(walltime, memory, tmpdir, logdir, script, name,
-           nodes=1, tasks=16, email=None, env=None,
-           shellfname=None):
+                 nodes=1, tasks=16, email=None, env=None,
+                 shellfname=None):
     '''
     Submit a script to torque
     '''
@@ -85,7 +85,7 @@
 #SBATCH --export=NONE
 #SBATCH --mem={memory}GB
 #SBATCH --partition=std
-    '''.format(walltime= walltime,
+    '''.format(walltime=walltime,
                nodes=nodes,
                memory=memory,
                tasks=tasks,
@@ -130,36 +130,20 @@
     with tempfile.NamedTemporaryFile(mode='w', delete=False, dir=tmpdir,
                                      prefix='py_submit_script') as script:
         code = """
-<<<<<<< HEAD
-print('Parameters:', '%s', '%s')
-from %s import %s
-%s(*%s)
-        """ % (str(args).replace("'", ''), func.__name__,
-               func.__module__, func.__name__,
-               func.__name__, str(args))
-        script.write(code.encode('utf-8'))
-        return script.name
-
-
-def pmap(func, args, walltime=12, memory=10, logdir=None, tmpdir=None,
-         name=None, nodes='1:ppn=1', verbose=True, env=None, ssh_to=None):
-=======
 print('Parameters:', '{function}', {qargs})
 from {module} import {function}
 {function}{args}
         """.format(module=func.__module__,
                    function=func.__name__,
                    args=args, qargs=str(args))
-        script.write(code)
+        script.write(code.encode('utf-8'))
         return str(script.name)
 
 
-
 def pmap(func, args, cluster='PBS', walltime=12, memory=10, logdir=None, tmpdir=None,
-         name=None, nodes=1, tasks=1, verbose=True, env=None, email=None, 
+         name=None, nodes=1, tasks=1, verbose=True, env=None, email=None,
          ssh_to='node028', home=None):
     from os.path import expanduser, join
->>>>>>> 5614f06c
     if name is None:
         name = func.__name__
     if logdir is None:
@@ -178,10 +162,11 @@
         if verbose:
             print(arg, '->', script)
         if cluster.upper() == 'PBS':
-            nodes = '%i:ppn=%i'%(nodes, tasks)
-            pid = submit(walltime, memory, logdir, tmpdir, script, name, env=env, nodes=nodes)
+            nodes = '%i:ppn=%i' % (nodes, tasks)
+            pid = submit(walltime, memory, logdir, tmpdir,
+                         script, name, env=env, nodes=nodes)
         elif cluster.upper() == 'SLURM':
-            pid = slurm_submit(walltime, memory, logdir, tmpdir, script, name, env=env, 
+            pid = slurm_submit(walltime, memory, logdir, tmpdir, script, name, env=env,
                                email=email, nodes=nodes, tasks=tasks)
         out.append(pid)
     return out
