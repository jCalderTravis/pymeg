--- conflicted
+++ resolved
@@ -80,22 +80,6 @@
     return power
 
 
-<<<<<<< HEAD
-def epochs_tfr(epochs, sf=600, foi=None, cycles=None, time_bandwidth=None,
-               decim=10, n_jobs=4, output='power'):
-    from mne.time_frequency.tfr import _compute_tfr
-    #if len(epochs.shape) == 2:
-    #    epochs
-    power = _compute_tfr(epochs, foi, sfreq=sf,
-                         method='multitaper',
-                         decim=decim,
-                         n_cycles=cycles,
-                         zero_mean=True,
-                         time_bandwidth=time_bandwidth,
-                         n_jobs=4,
-                         use_fft=True,
-                         output=output)
-=======
 def epochs_tfr(epochs, foi=None, cycles=None, time_bandwidth=None,
                decim=10, n_jobs=4, **kwargs):
     from mne.time_frequency.tfr import tfr_multitaper
@@ -104,7 +88,6 @@
                      n_cycles=cycles, time_bandwidth=time_bandwidth, 
                      use_fft=True, decim=decim, n_jobs=n_jobs, 
                      return_itc=False, verbose=None)
->>>>>>> a857ac52
     return power
     
 def tiling_plot(foi=None, cycles=None, time_bandwidth=None, **kwargs):
