--- conflicted
+++ resolved
@@ -266,7 +266,6 @@
     conditions = set(
         reduce(lambda x, y: x + y, [x[0] for x in contrasts.values()]))
 
-<<<<<<< HEAD
     tfr_condition = pool_conditions(
         conditions=conditions,
         data_globs=data_globstring,
@@ -275,13 +274,7 @@
         baseline_time=baseline_time,
         baseline_per_condition=baseline_per_condition,
         n_jobs=n_jobs, cache=cache)
-=======
-    tfr_condition = pool_conditions(conditions=conditions, data_globs=data_globstring,
-                                    base_globs=base_globstring, meta_data=meta_data,
-                                    baseline_time=baseline_time,
-                                    baseline_per_condition=baseline_per_condition,
-                                    n_jobs=n_jobs, cache=cache)
->>>>>>> ff9997ed
+
 
     # Lower case all area names
     # FIXME: Set all area names to lower case!
