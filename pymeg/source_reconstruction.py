import os
from os.path import join
import mne
import pandas as pd
import numpy as np
from joblib import Memory

from . import preprocessing


memory = Memory(cachedir=os.environ['PYMEG_CACHE_DIR'], verbose=0)
subjects_dir = os.environ['SUBJECTS_DIR']


def set_fs_subjects_dir(directory):
    """Set freesurfer subjectdir environment variable"""
    global subjects_dir
    os.environ['SUBJECTS_DIR'] = directory
    subjects_dir = directory


def check_bems(subjects):
    """Create a plot of all BEM segmentations."""
    for sub in subjects:
        fig = mne.viz.plot_bem(subject=sub,
                               subjects_dir=subjects_dir,
                               brain_surfaces='white',
                               orientation='coronal')


@memory.cache
def get_source_space(subject):
    """Return source space.

    Mainly a helper function to provide caching of source space
    computation.
    """
    return mne.setup_source_space(subject, spacing='oct6',
                                  subjects_dir=subjects_dir,
                                  add_dist=False)


@memory.cache
def get_info(raw_filename, epochs_filename):
    """Return an info dict for a set of epochs.

    Args:
        raw_filename : string
            Path of raw data that was the basis for creating
            the epochs.
        epochs_filename: string
            Epochs file name.

    Returns:
        MNE Infor structure.
    """
    trans, fiducials, info = get_head_correct_info(
        raw_filename, epochs_filename)
    return info


@memory.cache
def get_leadfield(subject, raw_filename, epochs_filename, trans_filename,
                  conductivity=(0.3, 0.006, 0.3), njobs=4, bem_sub_path='bem'):
    """Compute leadfield with presets for this subject

    Args:    
        subject : str
            Name of freesurfer subject
        raw_filename : str
            Filename that points to the raw data for this lead field.
            This file will be used to extract a CTF transformation matrix
            and an info struct.
        epochs_filename : str
            Filename from which fiducial locations will be extracted.
        trans_filename : str
            Points to transformation file between fiducials and MRI.
        conductivity : 3-tuple of floats
            Conductivities for BEM model
        njobs: int
            Number of cores to paralellize over
        bem_sub_path: str
            Sub-path of freesurfer subject path where to read bem
            surfaces from

    Returns:   
        Tuple of (forward model, BEM model, source space)
    """
    src = get_source_space(subject)
    model = make_bem_model(
        subject=subject,
        ico=None,
        conductivity=conductivity,
        subjects_dir=subjects_dir,
        bem_sub_path=bem_sub_path)
    bem = mne.make_bem_solution(model)
    info = get_info(raw_filename, epochs_filename)
    fwd = mne.make_forward_solution(
        info,
        trans=trans_filename,
        src=src,
        bem=bem,
        meg=True,
        eeg=False,
        mindist=2.5,
        n_jobs=njobs)
    return fwd, bem, fwd['src']


def make_bem_model(subject, ico=4, conductivity=(0.3, 0.006, 0.3),
                   subjects_dir=None, verbose=None, bem_sub_path='bem'):
    """Create a BEM model for a subject.

    Copied from MNE python, adapted to read surface from fieldtrip / spm
    segmentation.
    """
    import os.path as op
    from mne.io.constants import FIFF
    conductivity = np.array(conductivity, float)
    if conductivity.ndim != 1 or conductivity.size not in (1, 3):
        raise ValueError('conductivity must be 1D array-like with 1 or 3 '
                         'elements')
    subjects_dir = mne.utils.get_subjects_dir(subjects_dir, raise_error=True)
    subject_dir = op.join(subjects_dir, subject)
    bem_dir = op.join(subject_dir, bem_sub_path)
    inner_skull = op.join(bem_dir, 'inner_skull.surf')
    outer_skull = op.join(bem_dir, 'outer_skull.surf')
    outer_skin = op.join(bem_dir, 'outer_skin.surf')
    surfaces = [inner_skull, outer_skull, outer_skin]
    ids = [FIFF.FIFFV_BEM_SURF_ID_BRAIN,
           FIFF.FIFFV_BEM_SURF_ID_SKULL,
           FIFF.FIFFV_BEM_SURF_ID_HEAD]
    if len(conductivity) == 1:
        surfaces = surfaces[:1]
        ids = ids[:1]
    surfaces = mne.bem._surfaces_to_bem(surfaces, ids, conductivity, ico)
    mne.bem._check_bem_size(surfaces)
    return surfaces


<<<<<<< HEAD
#@memory.cache
=======
>>>>>>> d6d78e2c
def get_labels(subject, filters=['*wang2015atlas*', '*JWDG.lr*'],
               annotations=['HCPMMP1'], sdir=None):
    """Read ROI labels from annotations and label files.

    This defines the ROIs that can be used for source reconstruction.
    ROIs originate from either freesurfer annotation files or label 
    files. 

    Args:
        subject: str
            Name of freesurfer subject
        filters: list of glob strings.
            A list of strings that select label files by globbing them,
            e.g. shell based selection of strings ('*wang*' selects all
            labels that contain the string 'wang').
        annotations: list of str
            Name of annotation files to load
        sdir: str, default None
            Overwrites freesurfer subject dir.

    Returns:
        List of MNE label objects.
    """
    global subjects_dir
    import glob
    if sdir is not None:
        subject_dir = sdir
    else:
        subject_dir = subjects_dir

    labels = []
    for filter in filters:
        labels += glob.glob(join(subject_dir, subject, 'label', filter))
    labels = [mne.read_label(label, subject) for label in labels]
    for annotation in annotations:
        annot = mne.read_labels_from_annot(
            subject, parc=annotation, subjects_dir=subject_dir)
        annot = [a for a in annot if not '???' in a.name]
        labels.extend(annot)
    return labels


def labels_exclude(labels, exclude_filters=['wang2015atlas.IPS4', 'wang2015atlas.IPS5',
                                            'wang2015atlas.SPL', 'JWG_lat_Unknown']):
    labels_to_exclude = []
    for l in labels:
        is_exclude = np.array([(f in l.name)
                               for f in exclude_filters]).sum() > 0
        if is_exclude:
            labels_to_exclude.append(l)
    for l in labels_to_exclude:
        labels.remove(l)
    return labels


def labels_remove_overlap(labels, priority_filters=['wang', 'JWG'],):

    vertices_nr_ori = sum([l.vertices.shape[0] for l in labels])

    labels_no_overlap = []

    for hemi in ['lh', 'rh']:

        labels_hemi = [l for l in labels if l.hemi == hemi]

        # get all category 1 vertices:
        cat1_vertices = []
        for l in labels_hemi:
            is_priority = np.array([(f in l.name)
                                    for f in priority_filters]).sum() > 0
            if is_priority:
                cat1_vertices.append(l.vertices)
        cat1_vertices = np.unique(np.concatenate(cat1_vertices))

        # remove category1 vertices from all other labels:
        for i, l in enumerate(labels_hemi):
            is_priority = np.array([(f in l.name)
                                    for f in priority_filters]).sum() > 0
            if not is_priority:
                cat1_indices = np.isin(labels_hemi[i].vertices, cat1_vertices)
                labels_hemi[i].vertices = labels_hemi[
                    i].vertices[~cat1_indices]

        labels_no_overlap.extend(labels_hemi)

    vertices_nr_new = sum([l.vertices.shape[0] for l in labels_no_overlap])

    print('vertices ori: {}'.format(vertices_nr_ori))
    print('vertices new:  {}'.format(vertices_nr_new))
    print('excluded: {}'.format(vertices_nr_ori - vertices_nr_new))

    return labels_no_overlap


'''
Transformation matrix MEG<>T1 space.
'''


@memory.cache
def get_head_correct_info(raw_filename, epoch_filename, N=-1):
    """Get transformation matrix, fiducial positions and infor structure.

    The returned info structure contains fiducial locations computed from 
    the epoch data. 
    """
    trans = get_ctf_trans(raw_filename)
    fiducials = get_ref_head_pos(epoch_filename, trans, N=N)
    raw = mne.io.ctf.read_raw_ctf(raw_filename)
    info = replace_fiducials(raw.info, fiducials)
    return trans, fiducials, info


def get_trans_epoch(raw_filename, epoch_filename):
    from os.path import join
    save_path = os.environ['PYMEG_CACHE_DIR']
    save_file = join(save_path,
                     epoch_filename.split("/")[-1]
                     .replace(".fif", "")
                     .replace(".gz", "") + "-trans.fif")
    if os.path.isfile(save_file):
        return save_file
    trans, fiducials, info = get_head_correct_info(
        raw_filename, epoch_filename)

    mne.io.meas_info.write_info(save_file, info)
    return save_file


def make_trans(subject, raw_filename, epoch_filename, trans_name, sdir=None):
    """Create coregistration between MRI and MEG space.

    Call MNE gui to create a MEG<>MRI transformation matrix
    """
    import os
    import time
    fid_epochs = get_trans_epoch(raw_filename, epoch_filename)
    # cmd = 'mne coreg --high-res-head -d %s -s %s -f %s' % (
    #    subjects_dir, subject, fid_epochs)
    # print(cmd)
    # os.system(cmd)
    if sdir is None:
        sdir = subjects_dir
    mne.gui.coregistration(subject, inst=fid_epochs,
                           subjects_dir=sdir)
    print('--------------------------------')
    print('Please save trans file as:')
    print(trans_name)
    while not os.path.isfile(trans_name):
        #print('Waiting for transformation matrix to appear')
        time.sleep(5)


@memory.cache
def get_ref_head_pos(filename,  trans, N=-1):
    """Compute average head position from epochs.

    Args:
        filename: str
            Epochs file to load
        trans: dict
            A dictionary that contains t_ctf_dev_dev
            transformation matrix, e.g. output of
            get_ctf_trans
    Returns:
        Dictionary that contains average fiducial positions.
    """
    from mne.transforms import apply_trans
    data = preprocessing.load_epochs([filename])[0]
    cc = head_loc(data.decimate(10))
    nasion = np.stack([c[0] for c in cc[:N]]).mean(0)
    lpa = np.stack([c[1] for c in cc[:N]]).mean(0)
    rpa = np.stack([c[2] for c in cc[:N]]).mean(0)
    nasion, lpa, rpa = nasion.mean(-1), lpa.mean(-1), rpa.mean(-1)

    return {'nasion': apply_trans(trans['t_ctf_dev_dev'], np.array(nasion)),
            'lpa': apply_trans(trans['t_ctf_dev_dev'], np.array(lpa)),
            'rpa': apply_trans(trans['t_ctf_dev_dev'], np.array(rpa))}


def replace_fiducials(info, fiducials):
    """Replace initial fiducial measuremnt with new estimates

    CTF systems measure fiducial location at the beginning of the measurement.
    When used with online head loc over multiple sessions these measurements
    are not accurate. This is because subjects are guided to the head position
    of previous sessions.

    Args:
        info: MNE info structure
        fiducials: dict
            Dictionary that contains fiducial positions, e.g.
            see output of get_ref_head_pos.
    Returns:
        Info structure with updated head position.
    """
    from mne.io import meas_info
    fids = meas_info._make_dig_points(**fiducials)
    info = info.copy()
    dig = info['dig']
    for i, d in enumerate(dig):
        if d['kind'] == 3:
            if d['ident'] == 3:
                dig[i]['r'] = fids[2]['r']
            elif d['ident'] == 2:
                dig[i]['r'] = fids[1]['r']
            elif d['ident'] == 1:
                dig[i]['r'] = fids[0]['r']
    info['dig'] = dig
    return info


def head_movement(epochs):
    """Compute head movement from epochs.

    Returns the circumcenter of the three fiducials for each time point.
    """
    ch_names = np.array(epochs.ch_names)
    channels = {'x': ['HLC0011', 'HLC0012', 'HLC0013'],
                'y': ['HLC0021', 'HLC0022', 'HLC0023'],
                'z': ['HLC0031', 'HLC0032', 'HLC0033']}
    channel_ids = {}
    for key, names in channels.items():
        ids = [np.where([n in ch for ch in ch_names])[0][0] for n in names]
        channel_ids[key] = ids

    data = epochs._data
    ccs = []
    for e in range(epochs._data.shape[0]):
        x = np.stack([data[e, i, :] for i in channel_ids['x']])
        y = np.stack([data[e, i, :] for i in channel_ids['y']])
        z = np.stack([data[e, i, :] for i in channel_ids['z']])
        cc = circumcenter(x, y, z)
        ccs.append(cc)
    return np.stack(ccs)


@memory.cache
def get_head_loc(epochs):
    cc = head_loc(epochs)
    trans, fiducials, info = get_head_correct_info(subject, session)
    nose_coil = np.concatenate([c[0] for c in cc], -1)
    left_coil = np.concatenate([c[1] for c in cc], -1)
    right_coil = np.concatenate([c[2] for c in cc], -1)
    nose_coil = apply_trans(trans['t_ctf_dev_dev'], nose_coil.T)
    left_coil = apply_trans(trans['t_ctf_dev_dev'], left_coil.T)
    right_coil = apply_trans(trans['t_ctf_dev_dev'], right_coil.T)

    nose_coil = (nose_coil**2).sum(1)**.5
    left_coil = (left_coil**2).sum(1)**.5
    right_coil = (right_coil**2).sum(1)**.5
    return nose_coil, left_coil, right_coil


def head_loc(epochs):
    ch_names = np.array(epochs.ch_names)
    channels = {'x': ['HLC0011', 'HLC0012', 'HLC0013'],
                'y': ['HLC0021', 'HLC0022', 'HLC0023'],
                'z': ['HLC0031', 'HLC0032', 'HLC0033']}
    channel_ids = {}
    for key, names in channels.items():
        ids = [np.where([n in ch for ch in ch_names])[0][0] for n in names]
        channel_ids[key] = ids

    data = epochs._data
    ccs = []
    if len(epochs._data.shape) > 2:
        for e in range(epochs._data.shape[0]):
            x = np.stack([data[e, i, :] for i in channel_ids['x']])
            y = np.stack([data[e, i, :] for i in channel_ids['y']])
            z = np.stack([data[e, i, :] for i in channel_ids['z']])
            ccs.append((x, y, z))
    else:
        x = np.stack([data[i, :] for i in channel_ids['x']])
        y = np.stack([data[i, :] for i in channel_ids['y']])
        z = np.stack([data[i, :] for i in channel_ids['z']])
        ccs.append((x, y, z))
    return ccs


def get_ctf_trans(filename):
    """Get transformation matrix between sensors and head space."""
    from mne.io.ctf.res4 import _read_res4
    from mne.io.ctf.hc import _read_hc
    from mne.io.ctf.trans import _make_ctf_coord_trans_set

    res4 = _read_res4(filename)  # Read the magical res4 file
    coils = _read_hc(filename)  # Read the coil locations

    # Investigate the coil location data to get the coordinate trans
    coord_trans = _make_ctf_coord_trans_set(res4, coils)
    return coord_trans


def circumcenter(coil1, coil2, coil3):
    """Determines position and orientation of the circumcenter of fiducials.
    Adapted from:    
    http://www.fieldtriptoolbox.org/example/how_to_incorporate_head_movements_in_meg_analysis
    CIRCUMCENTER determines the position and orientation of the circumcenter
    of the three fiducial markers (MEG headposition coils).

    Args:
        coil1-3: 3xN array
            X,y,z-coordinates of the 3 coils [3 X N],[3 X N],[3 X N] where N
            is timesamples/trials.
    Returns:
        X,y,z-coordinates of the circumcenter [1-3 X N], and the orientations
        to the x,y,z-axes [4-6 X N].
    A. Stolk, 2012
    """
    N = coil1.shape[1]
    cc = np.zeros((6, N)) * np.nan
    # x-, y-, and z-coordinates of the circumcenter
    # use coordinates relative to point `a' of the triangle
    xba = coil2[0, :] - coil1[0, :]
    yba = coil2[1, :] - coil1[1, :]
    zba = coil2[2, :] - coil1[2, :]
    xca = coil3[0, :] - coil1[0, :]
    yca = coil3[1, :] - coil1[1, :]
    zca = coil3[2, :] - coil1[2, :]

    # squares of lengths of the edges incident to `a'
    balength = xba * xba + yba * yba + zba * zba
    calength = xca * xca + yca * yca + zca * zca

    # cross product of these edges
    xcrossbc = yba * zca - yca * zba
    ycrossbc = zba * xca - zca * xba
    zcrossbc = xba * yca - xca * yba

    # calculate the denominator of the formulae
    denominator = 0.5 / (xcrossbc * xcrossbc + ycrossbc * ycrossbc
                         + zcrossbc * zcrossbc)

    # calculate offset (from `a') of circumcenter
    xcirca = ((balength * yca - calength * yba) * zcrossbc -
              (balength * zca - calength * zba) * ycrossbc) * denominator
    ycirca = ((balength * zca - calength * zba) * xcrossbc -
              (balength * xca - calength * xba) * zcrossbc) * denominator
    zcirca = ((balength * xca - calength * xba) * ycrossbc -
              (balength * yca - calength * yba) * xcrossbc) * denominator

    cc[0, :] = xcirca + coil1[0, :]
    cc[1, :] = ycirca + coil1[1, :]
    cc[2, :] = zcirca + coil1[2, :]
    # orientation of the circumcenter with respect to the x-, y-, and z-axis
    # coordinates
    v = np.stack([cc[0, :].T, cc[1, :].T, cc[2, :].T]).T
    vx = np.stack([np.zeros((N,)).T, cc[1, :].T, cc[2, :].T]).T
    # on the x - axis
    vy = np.stack([cc[0, :].T, np.zeros((N,)).T, cc[2, :].T]).T
    # on the y - axis
    vz = np.stack([cc[0, :].T, cc[1, :].T, np.zeros((N,)).T]).T
    # on the z - axis
    thetax, thetay = np.zeros((N,)) * np.nan, np.zeros((N,)) * np.nan
    thetaz = np.zeros((N,)) * np.nan
    for j in range(N):

        # find the angles of two vectors opposing the axes
        thetax[j] = np.arccos(np.dot(v[j, :], vx[j, :]) /
                              (np.linalg.norm(v[j, :]) * np.linalg.norm(vx[j, :])))
        thetay[j] = np.arccos(np.dot(v[j, :], vy[j, :]) /
                              (np.linalg.norm(v[j, :]) * np.linalg.norm(vy[j, :])))
        thetaz[j] = np.arccos(np.dot(v[j, :], vz[j, :]) /
                              (np.linalg.norm(v[j, :]) * np.linalg.norm(vz[j, :])))

        # convert to degrees
        cc[3, j] = (thetax[j] * (180 / np.pi))
        cc[4, j] = (thetay[j] * (180 / np.pi))
        cc[5, j] = (thetaz[j] * (180 / np.pi))
    return cc


def ensure_iter(input):
    if isinstance(input, basestring):
        yield input
    else:
        try:
            for item in input:
                yield item
        except TypeError:
            yield input


def clear_cache():
    memory.clear()


def add_volume_info(subject, surface, subjects_dir, volume='T1'):
    """Add volume info from MGZ volume
    """
    import os.path as op
    from mne.bem import _extract_volume_info
    from mne.surface import (read_surface, write_surface)
    subject_dir = op.join(subjects_dir, subject)
    mri_dir = op.join(subject_dir, 'mri')
    T1_mgz = op.join(mri_dir, volume + '.mgz')
    new_info = _extract_volume_info(T1_mgz)
    print(new_info.keys())
    rr, tris, volume_info = read_surface(surface,
                                         read_metadata=True)

    # volume_info.update(new_info)  # replace volume info, 'head' stays
    print(volume_info.keys())
    import numpy as np
    if 'head' not in volume_info.keys():
        volume_info['head'] = np.array([2,  0, 20], dtype=np.int32)
    write_surface(surface, rr, tris, volume_info=volume_info)<|MERGE_RESOLUTION|>--- conflicted
+++ resolved
@@ -138,10 +138,6 @@
     return surfaces
 
 
-<<<<<<< HEAD
-#@memory.cache
-=======
->>>>>>> d6d78e2c
 def get_labels(subject, filters=['*wang2015atlas*', '*JWDG.lr*'],
                annotations=['HCPMMP1'], sdir=None):
     """Read ROI labels from annotations and label files.
